#!/usr/bin/python

"""
Primitive Data
"""

import sys
import struct
import time
import re

from .debugging import ModuleLogger, btox

from .errors import DecodingError
from .pdu import PDUData

# some debugging
_debug = 0
_log = ModuleLogger(globals())

#
#   Tag
#

class Tag(object):
    applicationTagClass     = 0
    contextTagClass         = 1
    openingTagClass         = 2
    closingTagClass         = 3

    nullAppTag              = 0
    booleanAppTag           = 1
    unsignedAppTag          = 2
    integerAppTag           = 3
    realAppTag              = 4
    doubleAppTag            = 5
    octetStringAppTag       = 6
    characterStringAppTag   = 7
    bitStringAppTag         = 8
    enumeratedAppTag        = 9
    dateAppTag              = 10
    timeAppTag              = 11
    objectIdentifierAppTag  = 12
    reservedAppTag13        = 13
    reservedAppTag14        = 14
    reservedAppTag15        = 15

    _app_tag_name = \
        [ 'null', 'boolean', 'unsigned', 'integer'
        , 'real', 'double', 'octetString', 'characterString'
        , 'bitString', 'enumerated', 'date', 'time'
        , 'objectIdentifier', 'reserved13', 'reserved14', 'reserved15'
        ]
    _app_tag_class = [] # defined later

    def __init__(self, *args):
        self.tagClass = None
        self.tagNumber = None
        self.tagLVT = None
        self.tagData = None

        if args:
            if (len(args) == 1) and isinstance(args[0], PDUData):
                self.decode(args[0])
            elif (len(args) >= 2):
                self.set(*args)
            else:
                raise ValueError("invalid Tag ctor arguments")

    def set(self, tclass, tnum, tlvt=0, tdata=b''):
        """set the values of the tag."""
        if isinstance(tdata, bytearray):
            tdata = bytes(tdata)
        elif not isinstance(tdata, bytes):
            raise TypeError("tag data must be bytes or bytearray")

        self.tagClass = tclass
        self.tagNumber = tnum
        self.tagLVT = tlvt
        self.tagData = tdata

    def set_app_data(self, tnum, tdata):
        """set the values of the tag."""
        if isinstance(tdata, bytearray):
            tdata = bytes(tdata)
        elif not isinstance(tdata, bytes):
            raise TypeError("tag data must be bytes or bytearray")

        self.tagClass = Tag.applicationTagClass
        self.tagNumber = tnum
        self.tagLVT = len(tdata)
        self.tagData = tdata

    def encode(self, pdu):
        # check for special encoding
        if (self.tagClass == Tag.contextTagClass):
            data = 0x08
        elif (self.tagClass == Tag.openingTagClass):
            data = 0x0E
        elif (self.tagClass == Tag.closingTagClass):
            data = 0x0F
        else:
            data = 0x00

        # encode the tag number part
        if (self.tagNumber < 15):
            data += (self.tagNumber << 4)
        else:
            data += 0xF0

        # encode the length/value/type part
        if (self.tagLVT < 5):
            data += self.tagLVT
        else:
            data += 0x05

        # save this and the extended tag value
        pdu.put( data )
        if (self.tagNumber >= 15):
            pdu.put(self.tagNumber)

        # really short lengths are already done
        if (self.tagLVT >= 5):
            if (self.tagLVT <= 253):
                pdu.put( self.tagLVT )
            elif (self.tagLVT <= 65535):
                pdu.put( 254 )
                pdu.put_short( self.tagLVT )
            else:
                pdu.put( 255 )
                pdu.put_long( self.tagLVT )

        # now put the data
        pdu.put_data(self.tagData)

    def decode(self, pdu):
        tag = pdu.get()

        # extract the type
        self.tagClass = (tag >> 3) & 0x01

        # extract the tag number
        self.tagNumber = (tag >> 4)
        if (self.tagNumber == 0x0F):
            self.tagNumber = pdu.get()

        # extract the length
        self.tagLVT = tag & 0x07
        if (self.tagLVT == 5):
            self.tagLVT = pdu.get()
            if (self.tagLVT == 254):
                self.tagLVT = pdu.get_short()
            elif (self.tagLVT == 255):
                self.tagLVT = pdu.get_long()
        elif (self.tagLVT == 6):
            self.tagClass = Tag.openingTagClass
            self.tagLVT = 0
        elif (self.tagLVT == 7):
            self.tagClass = Tag.closingTagClass
            self.tagLVT = 0

        # application tagged boolean has no more data
        if (self.tagClass == Tag.applicationTagClass) and (self.tagNumber == Tag.booleanAppTag):
            # tagLVT contains value
            self.tagData = b''
        else:
            # tagLVT contains length
            self.tagData = pdu.get_data(self.tagLVT)

    def app_to_context(self, context):
        """Return a context encoded tag."""
        if self.tagClass != Tag.applicationTagClass:
            raise ValueError("application tag required")

        # application tagged boolean now has data
        if (self.tagNumber == Tag.booleanAppTag):
            return ContextTag(context, bytearray([self.tagLVT]))
        else:
            return ContextTag(context, self.tagData)

    def context_to_app(self, dataType):
        """Return an application encoded tag."""
        if self.tagClass != Tag.contextTagClass:
            raise ValueError("context tag required")

        # context booleans have value in data
        if (dataType == Tag.booleanAppTag):
            return Tag(Tag.applicationTagClass, Tag.booleanAppTag, struct.unpack('B', self.tagData)[0], b'')
        else:
            return ApplicationTag(dataType, self.tagData)

    def app_to_object(self):
        """Return the application object encoded by the tag."""
        if self.tagClass != Tag.applicationTagClass:
            raise ValueError("application tag required")

        # get the class to build
        klass = self._app_tag_class[self.tagNumber]
        if not klass:
            return None

        # build an object, tell it to decode this tag, and return it
        return klass(self)

    def __repr__(self):
        sname = self.__module__ + '.' + self.__class__.__name__
        try:
            if self.tagClass == Tag.openingTagClass:
                desc = "(open(%d))" % (self.tagNumber,)
            elif self.tagClass == Tag.closingTagClass:
                desc = "(close(%d))" % (self.tagNumber,)
            elif self.tagClass == Tag.contextTagClass:
                desc = "(context(%d))" % (self.tagNumber,)
            elif self.tagClass == Tag.applicationTagClass:
                desc = "(%s)" % (self._app_tag_name[self.tagNumber],)
            else:
                raise ValueError("invalid tag class")
        except:
            desc = "(?)"

        return '<' + sname + desc + ' instance at 0x%08x' % (id(self),) + '>'

    def __eq__(self, tag):
        return (self.tagClass == tag.tagClass) \
            and (self.tagNumber == tag.tagNumber) \
            and (self.tagLVT == tag.tagLVT) \
            and (self.tagData == tag.tagData)

    def __ne__(self,arg):
        return not self.__eq__(arg)

    def debug_contents(self, indent=1, file=sys.stdout, _ids=None):
        # object reference first
        file.write("%s%r\n" % ("    " * indent, self))
        indent += 1

        # tag class
        msg = "%stagClass = %s " % ("    " * indent, self.tagClass)
        if self.tagClass == Tag.applicationTagClass: msg += 'application'
        elif self.tagClass == Tag.contextTagClass: msg += 'context'
        elif self.tagClass == Tag.openingTagClass: msg += 'opening'
        elif self.tagClass == Tag.closingTagClass: msg += 'closing'
        else: msg += "?"
        file.write(msg + "\n")

        # tag number
        msg = "%stagNumber = %d " % ("    " * indent, self.tagNumber)
        if self.tagClass == Tag.applicationTagClass:
            try:
                msg += self._app_tag_name[self.tagNumber]
            except:
                msg += '?'
        file.write(msg + "\n")

        # length, value, type
        file.write("%stagLVT = %s\n" % ("    " * indent, self.tagLVT))

        # data
        file.write("%stagData = '%s'\n" % ("    " * indent, btox(self.tagData,'.')))

#
#   ApplicationTag
#

class ApplicationTag(Tag):

    def __init__(self, *args):
        if len(args) == 1 and isinstance(args[0], PDUData):
            Tag.__init__(self, args[0])
            if self.tagClass != Tag.applicationTagClass:
                raise DecodingError("application tag not decoded")
        elif len(args) == 2:
            tnum, tdata = args
            Tag.__init__(self, Tag.applicationTagClass, tnum, len(tdata), tdata)
        else:
            raise ValueError("ApplicationTag ctor requires a type and data or PDUData")

#
#   ContextTag
#

class ContextTag(Tag):

    def __init__(self, *args):
        if len(args) == 1 and isinstance(args[0], PDUData):
            Tag.__init__(self, args[0])
            if self.tagClass != Tag.contextTagClass:
                raise DecodingError("context tag not decoded")
        elif len(args) == 2:
            tnum, tdata = args
            Tag.__init__(self, Tag.contextTagClass, tnum, len(tdata), tdata)
        else:
            raise ValueError("ContextTag ctor requires a type and data or PDUData")

#
#   OpeningTag
#

class OpeningTag(Tag):

    def __init__(self, context):
        if isinstance(context, PDUData):
            Tag.__init__(self, context)
            if self.tagClass != Tag.openingTagClass:
                raise DecodingError("opening tag not decoded")
        elif isinstance(context, int):
            Tag.__init__(self, Tag.openingTagClass, context)
        else:
            raise TypeError("OpeningTag ctor requires an integer or PDUData")

#
#   ClosingTag
#

class ClosingTag(Tag):

    def __init__(self, context):
        if isinstance(context, PDUData):
            Tag.__init__(self, context)
            if self.tagClass != Tag.closingTagClass:
                raise DecodingError("closing tag not decoded")
        elif isinstance(context, int):
            Tag.__init__(self, Tag.closingTagClass, context)
        else:
            raise TypeError("ClosingTag ctor requires an integer or PDUData")

#
#   TagList
#

class TagList(object):

    def __init__(self, arg=None):
        self.tagList = []

        if isinstance(arg, list):
            self.tagList = arg
        elif isinstance(arg, TagList):
            self.tagList = arg.tagList[:]
        elif isinstance(arg, PDUData):
            self.decode(arg)

    def append(self, tag):
        self.tagList.append(tag)

    def extend(self, taglist):
        self.tagList.extend(taglist)

    def __getitem__(self, item):
        return self.tagList[item]

    def __len__(self):
        return len(self.tagList)

    def Peek(self):
        """Return the tag at the front of the list."""
        if self.tagList:
            tag = self.tagList[0]
        else:
            tag = None

        return tag

    def push(self, tag):
        """Return a tag back to the front of the list."""
        self.tagList = [tag] + self.tagList

    def Pop(self):
        """Remove the tag from the front of the list and return it."""
        if self.tagList:
            tag = self.tagList[0]
            del self.tagList[0]
        else:
            tag = None

        return tag

    def get_context(self, context):
        """Return a tag or a list of tags context encoded."""
        # forward pass
        i = 0
        while i < len(self.tagList):
            tag = self.tagList[i]

            # skip application stuff
            if tag.tagClass == Tag.applicationTagClass:
                pass

            # check for context encoded atomic value
            elif tag.tagClass == Tag.contextTagClass:
                if tag.tagNumber == context:
                    return tag

            # check for context encoded group
            elif tag.tagClass == Tag.openingTagClass:
                keeper = tag.tagNumber == context
                rslt = []
                i += 1
                lvl = 0
                while i < len(self.tagList):
                    tag = self.tagList[i]
                    if tag.tagClass == Tag.openingTagClass:
                        lvl += 1
                    elif tag.tagClass == Tag.closingTagClass:
                        lvl -= 1
                        if lvl < 0: break

                    rslt.append(tag)
                    i += 1

                # make sure everything balances
                if lvl >= 0:
                    raise DecodingError("mismatched open/close tags")

                # get everything we need?
                if keeper:
                    return TagList(rslt)
            else:
                raise DecodingError("unexpected tag")

            # try the next tag
            i += 1

        # nothing found
        return None

    def encode(self, pdu):
        """encode the tag list into a PDU."""
        for tag in self.tagList:
            tag.encode(pdu)

    def decode(self, pdu):
        """decode the tags from a PDU."""
        while pdu.pduData:
            self.tagList.append( Tag(pdu) )

    def debug_contents(self, indent=1, file=sys.stdout, _ids=None):
        for tag in self.tagList:
            tag.debug_contents(indent+1, file, _ids)

#
#   Atomic
#

class Atomic(object):

    _app_tag = None

    def __cmp__(self, other):
        # sys.stderr.write("__cmp__ %r %r\n" % (self, other))

        # hoop jump it
        if not isinstance(other, self.__class__):
            other = self.__class__(other)

        # now compare the values
        if (self.value < other.value):
            return -1
        elif (self.value > other.value):
            return 1
        else:
            return 0

    def __lt__(self, other):
        # sys.stderr.write("__lt__ %r %r\n" % (self, other))

        # hoop jump it
        if not isinstance(other, self.__class__):
            other = self.__class__(other)

        # now compare the values
        return (self.value < other.value)

    def __eq__(self, other):
        # sys.stderr.write("__eq__ %r %r\n" % (self, other))

        # hoop jump it
        if not isinstance(other, self.__class__):
            other = self.__class__(other)

        # now compare the values
        return self.value == other.value

#
#   Null
#

class Null(Atomic):

    _app_tag = Tag.nullAppTag

    def __init__(self, arg=None):
        self.value = ()

        if arg is None:
            pass
        elif isinstance(arg, Tag):
            self.decode(arg)
        elif isinstance(arg, tuple):
            if len(arg) != 0:
                raise ValueError("empty tuple required")
        elif isinstance(arg, Null):
            pass
        else:
            raise TypeError("invalid constructor datatype")

    def encode(self, tag):
        tag.set_app_data(Tag.nullAppTag, b'')

    def decode(self, tag):
        if (tag.tagClass != Tag.applicationTagClass) or (tag.tagNumber != Tag.nullAppTag):
            raise ValueError("null application tag required")

        self.value = ()

    def __str__(self):
        return "Null"

#
#   Boolean
#

class Boolean(Atomic):

    _app_tag = Tag.booleanAppTag

    def __init__(self, arg=None):
        self.value = False

        if arg is None:
            pass
        elif isinstance(arg, Tag):
            self.decode(arg)
        elif isinstance(arg, bool):
            self.value = arg
        elif isinstance(arg, Boolean):
            self.value = arg.value
        elif str(arg) == 'True' or str(arg) == 'true':
            self.value = True
        elif str(arg) == 'False' or str(arg) == 'false':
            self.value = False
        else:
            raise TypeError("invalid constructor datatype")

    def encode(self, tag):
        tag.set(Tag.applicationTagClass, Tag.booleanAppTag, int(self.value), b'')

    def decode(self, tag):
        if (tag.tagClass != Tag.applicationTagClass) or (tag.tagNumber != Tag.booleanAppTag):
            raise ValueError("boolean application tag required")

        # get the data
        self.value = bool(tag.tagLVT)

    def __str__(self):
        return "Boolean(%s)" % (str(self.value), )

#
#   Unsigned
#

class Unsigned(Atomic):

    _app_tag = Tag.unsignedAppTag

    def __init__(self,arg = None):
        self.value = 0

        if arg is None:
            pass
        elif isinstance(arg, Tag):
            self.decode(arg)
        elif isinstance(arg, int):
            if (arg < 0):
                raise ValueError("unsigned integer required")
            self.value = arg
        elif isinstance(arg, Unsigned):
            self.value = arg.value
        else:
            raise TypeError("invalid constructor datatype")

    def encode(self, tag):
        # rip apart the number
        data = bytearray(struct.pack('>L', self.value))

        # reduce the value to the smallest number of octets
        while (len(data) > 1) and (data[0] == 0):
            del data[0]

        # encode the tag
        tag.set_app_data(Tag.unsignedAppTag, data)

    def decode(self, tag):
        if (tag.tagClass != Tag.applicationTagClass) or (tag.tagNumber != Tag.unsignedAppTag):
            raise ValueError("unsigned application tag required")

        # get the data
        rslt = 0
        for c in tag.tagData:
            rslt = (rslt << 8) + c

        # save the result
        self.value = rslt

    def __str__(self):
        return "Unsigned(%s)" % (self.value, )

#
#   Integer
#

class Integer(Atomic):

    _app_tag = Tag.integerAppTag

    def __init__(self,arg = None):
        self.value = 0

        if arg is None:
            pass
        elif isinstance(arg, Tag):
            self.decode(arg)
        elif isinstance(arg, int):
            self.value = arg
        elif isinstance(arg, Integer):
            self.value = arg.value
        else:
            raise TypeError("invalid constructor datatype")

    def encode(self, tag):
        # rip apart the number
        data = bytearray(struct.pack('>I', self.value & 0xFFFFFFFF))

        # reduce the value to the smallest number of bytes, be
        # careful about sign extension
        if self.value < 0:
            while (len(data) > 1):
                if (data[0] != 255):
                    break
                if (data[1] < 128):
                    break
                del data[0]
        else:
            while (len(data) > 1):
                if (data[0] != 0):
                    break
                if (data[1] >= 128):
                    break
                del data[0]

        # encode the tag
        tag.set_app_data(Tag.integerAppTag, data)

    def decode(self, tag):
        if (tag.tagClass != Tag.applicationTagClass) or (tag.tagNumber != Tag.integerAppTag):
            raise ValueError("integer application tag required")

        # byte array easier to deal with
        tag_data = bytearray(tag.tagData)

        # get the data
        rslt = tag_data[0]
        if (rslt & 0x80) != 0:
            rslt = (-1 << 8) | rslt
        for c in tag_data[1:]:
            rslt = (rslt << 8) | c

        # save the result
        self.value = rslt

    def __str__(self):
        return "Integer(%s)" % (self.value, )

#
#   Real
#

class Real(Atomic):

    _app_tag = Tag.realAppTag

    def __init__(self, arg=None):
        self.value = 0.0

        if arg is None:
            pass
        elif isinstance(arg, Tag):
            self.decode(arg)
        elif isinstance(arg, float):
            self.value = arg
        elif isinstance(arg, int):
            self.value = float(arg)
        elif isinstance(arg, Real):
            self.value = arg.value
        else:
            raise TypeError("invalid constructor datatype")

    def encode(self, tag):
        # encode the tag
        tag.set_app_data(Tag.realAppTag, struct.pack('>f',self.value))

    def decode(self, tag):
        if (tag.tagClass != Tag.applicationTagClass) or (tag.tagNumber != Tag.realAppTag):
            raise ValueError("real application tag required")

        # extract the data
        self.value = struct.unpack('>f',tag.tagData)[0]

    def __str__(self):
        return "Real(%g)" % (self.value,)

#
#   Double
#

class Double(Atomic):

    _app_tag = Tag.doubleAppTag

    def __init__(self,arg = None):
        self.value = 0.0

        if arg is None:
            pass
        elif isinstance(arg, Tag):
            self.decode(arg)
        elif isinstance(arg, float):
            self.value = arg
        elif isinstance(arg, int):
            self.value = float(arg)
        elif isinstance(arg, Double):
            self.value = arg.value
        else:
            raise TypeError("invalid constructor datatype")

    def encode(self, tag):
        # encode the tag
        tag.set_app_data(Tag.doubleAppTag, struct.pack('>d',self.value))

    def decode(self, tag):
        if (tag.tagClass != Tag.applicationTagClass) or (tag.tagNumber != Tag.doubleAppTag):
            raise ValueError("double application tag required")

        # extract the data
        self.value = struct.unpack('>d',tag.tagData)[0]

    def __str__(self):
        return "Double(%g)" % (self.value,)

#
#   OctetString
#

class OctetString(Atomic):

    _app_tag = Tag.octetStringAppTag

    def __init__(self, arg=None):
        self.value = bytes()

        if arg is None:
            pass
        elif isinstance(arg, Tag):
            self.decode(arg)
        elif isinstance(arg, (bytes, bytearray)):
            self.value = bytes(arg)
        elif isinstance(arg, OctetString):
            self.value = arg.value
        else:
            raise TypeError("invalid constructor datatype")

    def encode(self, tag):
        # encode the tag
        tag.set_app_data(Tag.octetStringAppTag, self.value)

    def decode(self, tag):
        if (tag.tagClass != Tag.applicationTagClass) or (tag.tagNumber != Tag.octetStringAppTag):
            raise ValueError("octet string application tag required")

        self.value = tag.tagData

    def __str__(self):
        return "OctetString(X'" + btox(self.value) + "')"

#
#   CharacterString
#

class CharacterString(Atomic):

    _app_tag = Tag.characterStringAppTag

    def __init__(self, arg=None):
        self.value = ''
        self.strEncoding = 0
        self.strValue = b''

        if arg is None:
            pass
        elif isinstance(arg, Tag):
            self.decode(arg)
        elif isinstance(arg, str):
            self.value = arg
            self.strValue = arg.encode('utf-8')
        elif isinstance(arg, CharacterString):
            self.value = arg.value
            self.strEncoding = arg.strEncoding
            self.strValue = arg.strValue
        else:
            raise TypeError("invalid constructor datatype")

    def encode(self, tag):
        # encode the tag
        tag.set_app_data(Tag.characterStringAppTag, bytes([self.strEncoding]) + self.strValue)

    def decode(self, tag):
        if (tag.tagClass != Tag.applicationTagClass) or (tag.tagNumber != Tag.characterStringAppTag):
            raise ValueError("character string application tag required")

        # byte array easier to deal with
        tag_data = bytearray(tag.tagData)

        # extract the data
        self.strEncoding = tag_data[0]
        self.strValue = tag_data[1:]

        # normalize the value
        if (self.strEncoding == 0):
            self.value = self.strValue.decode('utf-8')
        elif (self.strEncoding == 3):
            self.value = self.strValue.decode('utf_32be')
        elif (self.strEncoding == 4):
            self.value = self.strValue.decode('utf_16be')
        elif (self.strEncoding == 5):
            self.value = self.strValue.decode('latin_1')
        else:
            self.value = '### unknown encoding: %d ###' % (self.strEncoding,)

    def __str__(self):
<<<<<<< HEAD
        return "CharacterString(%d,X'%s')" % (self.strEncoding, btox(self.strValue))
=======
        return "CharacterString(%d," % (self.strEncoding,) + repr(self.value) + ")"
>>>>>>> c3b40904

#
#   BitString
#

class BitString(Atomic):

    _app_tag = Tag.bitStringAppTag
    bitNames = {}
    bitLen = 0

    def __init__(self, arg = None):
        self.value = [0] * self.bitLen

        if arg is None:
            pass
        elif isinstance(arg, Tag):
            self.decode(arg)
        elif isinstance(arg, list):
            allInts = allStrings = True
            for elem in arg:
                allInts = allInts and ((elem == 0) or (elem == 1))
                allStrings = allStrings and elem in self.bitNames

            if allInts:
                self.value = arg
            elif allStrings:
                for bit in arg:
                    bit = self.bitNames[bit]
                    if (bit < 0) or (bit > len(self.value)):
                        raise IndexError("constructor element out of range")
                    self.value[bit] = 1
            else:
                raise TypeError("invalid constructor list element(s)")
        elif isinstance(arg,BitString):
            self.value = arg.value[:]
        else:
            raise TypeError("invalid constructor datatype")

    def encode(self, tag):
        # compute the unused bits to fill out the string
        _, used = divmod(len(self.value), 8)
        unused = used and (8 - used) or 0

        # start with the number of unused bits
        data = bytearray([unused])

        # build and append each packed octet
        bits = self.value + [0] * unused
        for i in range(0,len(bits),8):
            x = 0
            for j in range(0,8):
                x |= bits[i + j] << (7 - j)
            data.append(x)

        # encode the tag
        tag.set_app_data(Tag.bitStringAppTag, data)

    def decode(self, tag):
        if (tag.tagClass != Tag.applicationTagClass) or (tag.tagNumber != Tag.bitStringAppTag):
            raise ValueError("bit string application tag required")

        tag_data = bytearray(tag.tagData)

        # extract the number of unused bits
        unused = tag_data[0]

        # extract the data
        data = []
        for x in tag_data[1:]:
            for i in range(8):
                if (x & (1 << (7 - i))) != 0:
                    data.append( 1 )
                else:
                    data.append( 0 )

        # trim off the unused bits
        if unused:
            self.value = data[:-unused]
        else:
            self.value = data

    def __str__(self):
        # flip the bit names
        bitNames = {}
        for key, value in self.bitNames.items():
            bitNames[value] = key

        # build a list of values and/or names
        valueList = []
        for value, index in zip(self.value,range(len(self.value))):
            if index in bitNames:
                if value:
                    valueList.append(bitNames[index])
                else:
                    valueList.append('!' + bitNames[index])
            else:
                valueList.append(str(value))

        # bundle it together
        return "BitString(" + ','.join(valueList) + ")"

    def __getitem__(self, bit):
        if isinstance(bit, int):
            pass
        elif isinstance(bit, str):
            if not bit in self.bitNames:
                raise IndexError("unknown bit name '%s'" % (bit,))

            bit = self.bitNames[bit]
        else:
            raise TypeError("bit index must be an integer or bit name")

        if (bit < 0) or (bit > len(self.value)):
            raise IndexError("list index out of range")

        return self.value[bit]

    def __setitem__(self, bit, value):
        if isinstance(bit,int):
            pass
        elif isinstance(bit,str):
            if not bit in self.bitNames:
                raise IndexError("unknown bit name '%s'" % (bit,))

            bit = self.bitNames[bit]
        else:
            raise TypeError("bit index must be an integer or bit name : %s is %s" % (bit,type(bit)))

        if (bit < 0) or (bit > len(self.value)):
            raise IndexError("list index out of range")

        # funny cast to a bit
        self.value[bit] = value and 1 or 0

#
#   Enumerated
#

class Enumerated(Atomic):

    _app_tag = Tag.enumeratedAppTag

    enumerations = {}
    _xlate_table = {}

    def __init__(self, arg=None):
        self.value = int(0)

        # see if the class has a translate table
        if '_xlate_table' not in self.__class__.__dict__:
            expand_enumerations(self.__class__)

        # initialize the object
        if arg is None:
            pass
        elif isinstance(arg, Tag):
            self.decode(arg)
        elif isinstance(arg, int):
            if (arg < 0):
                raise ValueError("unsigned integer required")

            # convert it to a string if you can
            self.value = self._xlate_table.get(arg, arg)

        elif isinstance(arg, str):
            if arg not in self._xlate_table:
                raise ValueError("undefined enumeration '%s'" % (arg,))
            self.value = arg
        elif isinstance(arg, Enumerated):
            self.value = arg.value
        else:
            raise TypeError("invalid constructor datatype")

    def __getitem__(self, item):
        return self._xlate_table.get(item)

    def get_long(self):
        if isinstance(self.value, int):
            return self.value
        elif isinstance(self.value, str):
            return int(self._xlate_table[self.value])
        else:
            raise TypeError("%s is an invalid enumeration value datatype" % (type(self.value),))

    def keylist(self):
        """Return a list of names in order by value."""
        items = self.enumerations.items()
        items.sort(lambda a, b: self.cmp(a[1], b[1]))

        # last item has highest value
        rslt = [None] * (items[-1][1] + 1)

        # map the values
        for key, value in items:
            rslt[value] = key

        # return the result
        return rslt

    def __cmp__(self, other):
        """Special function to make sure comparisons are done in enumeration
        order, not alphabetic order."""
        # hoop jump it
        if not isinstance(other, self.__class__):
            other = self.__class__(other)

        # get the numeric version
        a = self.get_long()
        b = other.get_long()

        # now compare the values
        if (a < b):
            return -1
        elif (a > b):
            return 1
        else:
            return 0

    def encode(self, tag):
        if isinstance(self.value, int):
            value = int(self.value)
        elif isinstance(self.value, str):
            value = self._xlate_table[self.value]
        else:
            raise TypeError("%s is an invalid enumeration value datatype" % (type(self.value),))

        # rip apart the number
        data = bytearray(struct.pack('>L', value))

        # reduce the value to the smallest number of octets
        while (len(data) > 1) and (data[0] == 0):
            del data[0]

        # encode the tag
        tag.set_app_data(Tag.enumeratedAppTag, data)

    def decode(self, tag):
        if (tag.tagClass != Tag.applicationTagClass) or (tag.tagNumber != Tag.enumeratedAppTag):
            raise ValueError("enumerated application tag required")

        # get the data
        rslt = 0
        for c in tag.tagData:
            rslt = (rslt << 8) + c

        # translate to a string if possible
        rslt = self._xlate_table.get(rslt, rslt)

        # save the result
        self.value = rslt

    def __str__(self):
        return "%s(%s)" % (self.__class__.__name__, self.value)

#
#   expand_enumerations
#

def expand_enumerations(klass):
    # build a value dictionary
    xlateTable = {}

    for c in klass.__mro__:
        enumerations = getattr(c, 'enumerations', {})
        if enumerations:
            for name, value in enumerations.items():
                # save the results
                xlateTable[name] = value
                xlateTable[value] = name

                # save the name in the class
                setattr(klass, name, value)

    # save the dictionary in the class
    setattr(klass, '_xlate_table', xlateTable)

#
#   Date
#

_mm = r'(?P<month>0?\d|1[0-4]|odd|even|255|[*])'
_dd = r'(?P<day>[0-3]?\d|last|odd|even|255|[*])'
_yy = r'(?P<year>\d{2}|255|[*])'
_yyyy = r'(?P<year>\d{4}|255|[*])'
_dow = r'(?P<dow>[1-7]|mon|tue|wed|thu|fri|sat|sun|255|[*])'

_special_mon = {'*': 255, 'odd': 13, 'even': 14, None: 255}
_special_mon_inv = {255: '*', 13: 'odd', 14: 'even'}

_special_day = {'*': 255, 'last': 32, 'odd': 33, 'even': 34, None: 255}
_special_day_inv = {255: '*', 32: 'last', 33: 'odd', 34: 'even'}

_special_dow = {'*': 255, 'mon': 1, 'tue': 2, 'wed': 3, 'thu': 4, 'fri': 5, 'sat': 6, 'sun': 7}
_special_dow_inv = {255: '*', 1: 'mon', 2: 'tue', 3: 'wed', 4: 'thu', 5: 'fri', 6: 'sat', 7: 'sun'}

def _merge(*args):
    """Create a composite pattern and compile it."""
    return re.compile(r'^' + r'[/-]'.join(args) + r'(?:\s+' + _dow + ')?$')

# make a list of compiled patterns
_date_patterns = [
    _merge(_yyyy, _mm, _dd),
    _merge(_mm, _dd, _yyyy),
    _merge(_dd, _mm, _yyyy),
    _merge(_yy, _mm, _dd),
    _merge(_mm, _dd, _yy),
    _merge(_dd, _mm, _yy),
    ]


class Date(Atomic):

    def __init__(self, arg=None, year=255, month=255, day=255, day_of_week=255):
        self.value = (year, month, day, day_of_week)
        
        if arg is None:
            pass
        elif isinstance(arg, Tag):
            self.decode(arg)
        elif isinstance(arg, tuple):
            self.value = arg
        elif isinstance(arg, str):
            # lower case everything
            arg = arg.lower()

            # make a list of the contents from matching patterns
            matches = []
            for p in _date_patterns:
                m = p.match(arg)
                if m:
                    matches.append(m.groupdict())

            # try to find a good one
            match = None
            if not matches:
                raise ValueError("unmatched")

            # if there is only one, success
            if len(matches) == 1:
                match = matches[0]
            else:
                # check to see if they really are the same
                for a, b in zip(matches[:-1],matches[1:]):
                    if a != b:
                        raise ValueError("ambiguous")
                        break
                else:
                    match = matches[0]

            # extract the year and normalize
            year = match['year']
            if (year == '*') or (not year):
                year = 255
            else:
                year = int(year)
                if (year == 255):
                    pass
                elif year < 35:
                    year += 2000
                elif year < 100:
                    year += 1900

            # extract the month and normalize
            month = match['month']
            if month in _special_mon:
                month = _special_mon[month]
            else:
                month = int(month)
                if month > 14:
                    print("invalid month")

            # extract the day and normalize
            day = match['day']
            if day in _special_day:
                day = _special_day[day]
            else:
                day = int(day)
                if day > 34:
                    print("invalid day")

            # extract the day-of-week and normalize
            day_of_week = match['dow']
            if day_of_week in _special_dow:
                day_of_week = _special_dow[day_of_week]
            elif not day_of_week:
                pass
            else:
                day_of_week = int(day_of_week)

            # year becomes the correct octet
            if year != 255:
                year -= 1900

            # save the value
            self.value = (year, month, day, day_of_week)

            # calculate the day of the week
            if not day_of_week:
                self.CalcDayOfWeek()

        elif isinstance(arg, Date):
            self.value = arg.value

        else:
            raise TypeError("invalid constructor datatype")

    def CalcDayOfWeek(self):
        """Calculate the correct day of the week."""
        # rip apart the value
        year, month, day, day_of_week = self.value

        # assume the worst
        day_of_week = 255

        # check for special values
        if year == 255:
            pass
        elif month in _special_mon_inv:
            pass
        elif day in _special_day_inv:
            pass
        else:
            try:            
                today = time.mktime( (year + 1900, month, day, 0, 0, 0, 0, 0, -1) )
                day_of_week = time.gmtime(today)[6] + 1
            except OverflowError:
                pass

        # put it back together
        self.value = (year, month, day, day_of_week)

    def now(self):
        tup = time.localtime()
        self.value = (tup[0]-1900, tup[1], tup[2], tup[6] + 1)
        return self

    def encode(self, tag):
        # encode the tag
        tag.set_app_data(Tag.dateAppTag, bytearray(self.value))

    def decode(self, tag):
        if (tag.tagClass != Tag.applicationTagClass) or (tag.tagNumber != Tag.dateAppTag):
            raise ValueError("date application tag required")

        # rip apart the data
        self.value = tuple(tag.tagData)

    def __str__(self):
        """String representation of the date."""
        # rip it apart
        year, month, day, day_of_week = self.value

        if year == 255:
            year = "*"
        else:
            year = str(year + 1900)

        month = _special_mon_inv.get(month, str(month))
        day = _special_day_inv.get(day, str(day))
        day_of_week = _special_dow_inv.get(day_of_week, str(day_of_week))

        return "%s(%s-%s-%s %s)" % (self.__class__.__name__, year, month, day, day_of_week)


#
#   Time
#

class Time(Atomic):

    _app_tag = Tag.timeAppTag
    _time_regex = re.compile("^([*]|[0-9]+)[:]([*]|[0-9]+)(?:[:]([*]|[0-9]+)(?:[.]([*]|[0-9]+))?)?$")

    DONT_CARE = 255

    def __init__(self, arg=None, hour=255, minute=255, second=255, hundredth=255):
        # put it together
        self.value = (hour, minute, second, hundredth)

        if arg is None:
            pass
        elif isinstance(arg, Tag):
            self.decode(arg)
        elif isinstance(arg, tuple):
            self.value = arg
        elif isinstance(arg, str):
            tup_match = Time._time_regex.match(arg)
            if not tup_match:
                raise ValueError("invalid time pattern")

            tup_list = []
            tup_items = list(tup_match.groups())
            for s in tup_items:
                if s == '*':
                    tup_list.append(255)
                elif s is None:
                    if '*' in tup_items:
                        tup_list.append(255)
                    else:
                        tup_list.append(0)
                else:
                    tup_list.append(int(s))

            # fix the hundredths if necessary
            if (tup_list[3] > 0) and (tup_list[3] < 10):
                tup_list[3] = tup_list[3] * 10

            self.value = tuple(tup_list)
        elif isinstance(arg, Time):
            self.value = arg.value
        else:
            raise TypeError("invalid constructor datatype")

    def now(self):
        now = time.time()
        tup = time.localtime(now)

        self.value = (tup[3], tup[4], tup[5], int((now - int(now)) * 100))

        return self

    def encode(self, tag):
        # encode the tag
        tag.set_app_data(Tag.timeAppTag, bytearray(self.value))

    def decode(self, tag):
        if (tag.tagClass != Tag.applicationTagClass) or (tag.tagNumber != Tag.timeAppTag):
            raise ValueError("time application tag required")

        # rip apart the data
        self.value = tuple(tag.tagData)

    def __str__(self):
        # rip it apart
        hour, minute, second, hundredth = self.value

        rslt = "Time("
        if hour == 255:
            rslt += "*:"
        else:
            rslt += "%02d:" % (hour,)
        if minute == 255:
            rslt += "*:"
        else:
            rslt += "%02d:" % (minute,)
        if second == 255:
            rslt += "*."
        else:
            rslt += "%02d." % (second,)
        if hundredth == 255:
            rslt += "*)"
        else:
            rslt += "%02d)" % (hundredth,)

        return rslt

#
#   ObjectType
#

class ObjectType(Enumerated):
    vendor_range = (128, 1023)
    enumerations = \
        { 'accessDoor':30
        , 'accessPoint':33
        , 'accessRights':34
        , 'accessUser':35
        , 'accessZone':36
        , 'accumulator':23
        , 'analogInput':0
        , 'analogOutput':1
        , 'analogValue':2
        , 'averaging':18
        , 'binaryInput':3
        , 'binaryOutput':4
        , 'binaryValue':5
        , 'bitstringValue':39
        , 'calendar':6
        , 'characterstringValue':40
        , 'command':7
        , 'credentialDataInput':37
        , 'datePatternValue':41
        , 'dateValue':42
        , 'datetimePatternValue':43
        , 'datetimeValue':44
        , 'device':8
        , 'eventEnrollment':9
        , 'eventLog':25
        , 'file':10
        , 'globalGroup':26
        , 'group':11
        , 'integerValue':45
        , 'largeAnalogValue':46
        , 'lifeSafetyPoint':21
        , 'lifeSafetyZone':22
        , 'loadControl':28
        , 'loop':12
        , 'multiStateInput':13
        , 'multiStateOutput':14
        , 'multiStateValue':19
        , 'networkSecurity':38
        , 'notificationClass':15
        , 'octetstringValue':47
        , 'positiveIntegerValue':48
        , 'program':16
        , 'pulseConverter':24
        , 'schedule':17
        , 'structuredView':29
        , 'timePatternValue':49
        , 'timeValue':50
        , 'trendLog':20
        , 'trendLogMultiple':27
        }

expand_enumerations(ObjectType)

#
#   ObjectIdentifier
#

class ObjectIdentifier(Atomic):

    _app_tag = Tag.objectIdentifierAppTag
    objectTypeClass = ObjectType

    def __init__(self, *args):
        self.value = ('analogInput', 0)

        if len(args) == 0:
            pass
        elif len(args) == 1:
            arg = args[0]
            if isinstance(arg, Tag):
                self.decode(arg)
            elif isinstance(arg, int):
                self.set_long(arg)
            elif isinstance(arg, tuple):
                self.set_tuple(*arg)
            elif isinstance(arg, ObjectIdentifier):
                self.value = arg.value
            else:
                raise TypeError("invalid constructor datatype")
        elif len(args) == 2:
            self.set_tuple(*args)
        else:
            raise ValueError("invalid constructor parameters")

    def set_tuple(self, objType, objInstance):
        # allow a type name as well as an integer
        if isinstance(objType, int):
            # try and make it pretty
            objType = self.objectTypeClass._xlate_table.get(objType, objType)
        elif isinstance(objType, str):
            # make sure the type is known
            if objType not in self.objectTypeClass._xlate_table:
                raise ValueError("unrecognized object type '%s'" % (objType,))
        else:
            raise TypeError("invalid datatype for objType: %r, %r" % (type(objType), objType))

        # pack the components together
        self.value = (objType, objInstance)

    def get_tuple(self):
        """Return the unsigned integer tuple of the identifier."""
        objType, objInstance = self.value

        if isinstance(objType, int):
            pass
        elif isinstance(objType, str):
            # turn it back into an integer
            objType = self.objectTypeClass()[objType]
        else:
            raise TypeError("invalid datatype for objType")

        # pack the components together
        return (objType, objInstance)

    def set_long(self, value):
        # suck out the type
        objType = (value >> 22) & 0x03FF

        # try and make it pretty
        objType = self.objectTypeClass()[objType] or objType

        # suck out the instance
        objInstance = value & 0x003FFFFF

        # save the result
        self.value = (objType, objInstance)

    def get_long(self):
        """Return the unsigned integer representation of the identifier."""
        objType, objInstance = self.get_tuple()

        # pack the components together
        return ((objType << 22) + objInstance)

    def encode(self, tag):
        # encode the tag
        tag.set_app_data(Tag.objectIdentifierAppTag, struct.pack('>L', self.get_long()))

    def decode(self, tag):
        if (tag.tagClass != Tag.applicationTagClass) or (tag.tagNumber != Tag.objectIdentifierAppTag):
            raise ValueError("object identifier application tag required")

        # extract the data
        self.set_long(struct.unpack('>L',tag.tagData)[0])

    def __str__(self):
        # rip it apart
        objType, objInstance = self.value

        if isinstance(objType, str):
            typestr = objType
        elif objType < 0:
            typestr = "Bad %d" % (objType,)
        elif objType in self.objectTypeClass._xlate_table:
            typestr = self.objectTypeClass._xlate_table[objType]
        elif (objType < 128):
            typestr = "Reserved %d" % (objType,)
        else:
            typestr = "Vendor %d" % (objType,)
        return "ObjectIdentifier(%s,%d)" % (typestr, objInstance)

    def __hash__(self):
        return hash(self.value)

    def __lt__(self, other):
        """Special function to make sure comparisons are done in enumeration
        order, not alphabetic order."""
        # hoop jump it
        if not isinstance(other, self.__class__):
            other = self.__class__(other)

        # get the numeric version
        a = self.get_long()
        b = other.get_long()

        # now compare the values
        return (a < b)

#
#   Application Tag Classes
#
#   This list is set in the Tag class so that the app_to_object
#   function can return one of the appliction datatypes.  It
#   can't be provided in the Tag class definition because the
#   classes aren't defined yet.
#

Tag._app_tag_class = \
    [ Null, Boolean, Unsigned, Integer
    , Real, Double, OctetString, CharacterString
    , BitString, Enumerated, Date, Time
    , ObjectIdentifier, None, None, None
    ]
<|MERGE_RESOLUTION|>--- conflicted
+++ resolved
@@ -837,11 +837,7 @@
             self.value = '### unknown encoding: %d ###' % (self.strEncoding,)
 
     def __str__(self):
-<<<<<<< HEAD
         return "CharacterString(%d,X'%s')" % (self.strEncoding, btox(self.strValue))
-=======
-        return "CharacterString(%d," % (self.strEncoding,) + repr(self.value) + ")"
->>>>>>> c3b40904
 
 #
 #   BitString
